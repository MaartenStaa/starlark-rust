/*
 * Copyright 2018 The Starlark in Rust Authors.
 * Copyright (c) Facebook, Inc. and its affiliates.
 *
 * Licensed under the Apache License, Version 2.0 (the "License");
 * you may not use this file except in compliance with the License.
 * You may obtain a copy of the License at
 *
 *     https://www.apache.org/licenses/LICENSE-2.0
 *
 * Unless required by applicable law or agreed to in writing, software
 * distributed under the License is distributed on an "AS IS" BASIS,
 * WITHOUT WARRANTIES OR CONDITIONS OF ANY KIND, either express or implied.
 * See the License for the specific language governing permissions and
 * limitations under the License.
 */

//! The AST of Starlark as [`AstModule`], along with a [`parse`](AstModule::parse) function.

pub use dialect::Dialect;
pub use dialect::DialectTypes;
pub use module::AstModule;
pub use parser::AstLoad;

pub(crate) mod ast;
pub(crate) mod cursors;
mod dialect;
#[cfg(test)]
mod grammar_tests;
pub(crate) mod lexer;
#[cfg(test)]
mod lexer_tests;
pub(crate) mod module;
pub(crate) mod parser;
pub(crate) mod payload_map;
#[cfg(test)]
mod testcases;
pub(crate) mod type_expr;
pub(crate) mod uniplate;
pub(crate) mod validate;

#[allow(clippy::all)]
// Things we explicitly turn on need to be explicitly turned off
#[allow(clippy::inefficient_to_string)]
#[allow(clippy::trivially_copy_pass_by_ref)]
#[allow(clippy::too_many_arguments)]
#[allow(clippy::cloned_instead_of_copied)]
#[allow(unused_extern_crates)]
#[allow(unused_braces)]
#[cfg_attr(feature = "gazebo_lint", allow(gazebo_lint_use_dupe))]
mod grammar {
    include!(concat!(env!("OUT_DIR"), "/syntax/grammar.rs"));
<<<<<<< HEAD
}

pub(crate) mod parser;
pub(crate) mod symbols;
pub(crate) mod uniplate;
=======
}
>>>>>>> 40068642
<|MERGE_RESOLUTION|>--- conflicted
+++ resolved
@@ -35,6 +35,7 @@
 pub(crate) mod payload_map;
 #[cfg(test)]
 mod testcases;
+pub(crate) mod symbols;
 pub(crate) mod type_expr;
 pub(crate) mod uniplate;
 pub(crate) mod validate;
@@ -50,12 +51,4 @@
 #[cfg_attr(feature = "gazebo_lint", allow(gazebo_lint_use_dupe))]
 mod grammar {
     include!(concat!(env!("OUT_DIR"), "/syntax/grammar.rs"));
-<<<<<<< HEAD
-}
-
-pub(crate) mod parser;
-pub(crate) mod symbols;
-pub(crate) mod uniplate;
-=======
-}
->>>>>>> 40068642
+}