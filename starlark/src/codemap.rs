/*
 * Copyright 2019 The Starlark in Rust Authors.
 * Copyright (c) Facebook, Inc. and its affiliates.
 *
 * Licensed under the Apache License, Version 2.0 (the "License");
 * you may not use this file except in compliance with the License.
 * You may obtain a copy of the License at
 *
 *     https://www.apache.org/licenses/LICENSE-2.0
 *
 * Unless required by applicable law or agreed to in writing, software
 * distributed under the License is distributed on an "AS IS" BASIS,
 * WITHOUT WARRANTIES OR CONDITIONS OF ANY KIND, either express or implied.
 * See the License for the specific language governing permissions and
 * limitations under the License.
 */

//! A data structure for tracking source positions in language implementations
//! The `CodeMap` tracks all source files and maps positions within them to linear indexes as if all
//! source files were concatenated. This allows a source position to be represented by a small
//! 32-bit `Pos` indexing into the `CodeMap`, under the assumption that the total amount of parsed
//! source code will not exceed 4GiB. The `CodeMap` can look up the source file, line, and column
//! of a `Pos` or `Span`, as well as provide source code snippets for error reporting.
use std::cmp;
use std::fmt;
use std::fmt::Display;
use std::hash::Hash;
use std::hash::Hasher;
use std::ops::Add;
use std::ops::Deref;
use std::ops::DerefMut;
use std::ptr;
use std::sync::Arc;

use allocative::Allocative;
use dupe::Dupe;
use once_cell::sync::Lazy;

/// A small, `Copy`, value representing a position in a `CodeMap`'s file.
#[derive(
    Copy, Clone, Dupe, Hash, Eq, PartialEq, PartialOrd, Ord, Debug, Default, Allocative
)]
pub struct Pos(u32);

impl Pos {
    /// Constructor.
    pub const fn new(x: u32) -> Self {
        Self(x)
    }
}

impl Add<u32> for Pos {
    type Output = Pos;
    fn add(self, other: u32) -> Pos {
        Pos(self.0 + other)
    }
}

/// A range of text within a CodeMap.
#[derive(Copy, Dupe, Clone, Hash, Eq, PartialEq, Debug, Default, Allocative)]
pub(crate) struct Span {
    /// The position in the codemap representing the first byte of the span.
    begin: Pos,

    /// The position after the last byte of the span.
    end: Pos,
}

impl Span {
    /// Create a new span. Panics if `end < begin`.
    pub fn new(begin: Pos, end: Pos) -> Self {
        assert!(begin <= end);
        Span { begin, end }
    }

    /// The position at the first byte of the span.
    pub fn begin(self) -> Pos {
        self.begin
    }

    /// The position after the last byte of the span.
    pub fn end(self) -> Pos {
        self.end
    }

    /// The length in bytes of the text of the span
    pub fn len(self) -> u32 {
        self.end.0 - self.begin.0
    }

    /// Create a span that encloses both `self` and `other`.
    pub fn merge(self, other: Span) -> Span {
        Span {
            begin: cmp::min(self.begin, other.begin),
            end: cmp::max(self.end, other.end),
        }
    }

    /// Empty span in the end of this span.
    pub(crate) fn end_span(self) -> Span {
        Span {
            begin: self.end,
            end: self.end,
        }
    }

    /// Determines whether a `pos` is within this span.
    pub fn contains(self, pos: Pos) -> bool {
        self.begin <= pos && pos <= self.end
    }
}

/// Associate a Span with a value of arbitrary type (e.g. an AST node).
#[derive(Clone, PartialEq, Eq, Hash, Debug, Copy)]
pub struct Spanned<T> {
    /// Data in the node.
    pub node: T,
    pub(crate) span: Span,
}

impl<T> Spanned<T> {
    /// Apply the function to the node, keep the span.
    pub fn into_map<U>(self, f: impl FnOnce(T) -> U) -> Spanned<U> {
        Spanned {
            node: f(self.node),
            span: self.span,
        }
    }

    /// Apply the function to the node, keep the span.
    pub fn map<U>(&self, f: impl FnOnce(&T) -> U) -> Spanned<U> {
        Spanned {
            node: f(&self.node),
            span: self.span,
        }
    }
}

impl<T> Deref for Spanned<T> {
    type Target = T;

    fn deref(&self) -> &T {
        &self.node
    }
}

impl<T> DerefMut for Spanned<T> {
    fn deref_mut(&mut self) -> &mut T {
        &mut self.node
    }
}

// A cheap unowned unique identifier per file/CodeMap,
// somewhat delving into internal details.
// Remains unique because we take a reference to the CodeMap.
#[derive(Debug, Hash, PartialEq, Eq, Clone, Copy, Dupe)]
pub(crate) struct CodeMapId(*const ());

impl CodeMapId {
    pub(crate) const EMPTY: CodeMapId = CodeMapId(ptr::null());
}

#[derive(Clone, Dupe, Allocative)]
enum CodeMapImpl {
    Real(Arc<CodeMapData>),
    #[allocative(skip)]
    Native(&'static NativeCodeMap),
}

/// A data structure recording a source code file for position lookup.
#[derive(Clone, Dupe, Allocative)]
pub(crate) struct CodeMap(CodeMapImpl);

/// A `CodeMap`'s record of a source file.
#[derive(Allocative)]
struct CodeMapData {
    /// The filename as it would be displayed in an error message.
    filename: String,
    /// Contents of the file.
    source: String,
    /// Byte positions of line beginnings.
    lines: Vec<Pos>,
}

/// "Codemap" for `.rs` files.
pub(crate) struct NativeCodeMap {
    filename: &'static str,
    start: LineCol,
}

impl NativeCodeMap {
    const SOURCE: &'static str = "<native>";

    pub(crate) const FULL_SPAN: Span = Span {
        begin: Pos::new(0),
        end: Pos::new(Self::SOURCE.len() as u32),
    };

    pub(crate) const fn new(filename: &'static str, line: u32, column: u32) -> NativeCodeMap {
        Self {
            filename,
            start: LineCol {
                line: line as usize,
                column: column as usize,
            },
        }
    }

    pub(crate) const fn to_codemap(&'static self) -> CodeMap {
        CodeMap(CodeMapImpl::Native(self))
    }
}

impl Default for CodeMap {
    fn default() -> Self {
        Self::new("".to_owned(), "".to_owned())
    }
}

impl fmt::Debug for CodeMap {
    fn fmt(&self, f: &mut fmt::Formatter) -> Result<(), fmt::Error> {
        write!(f, "CodeMap({:?})", self.filename())
    }
}

impl PartialEq for CodeMap {
    /// Compares by identity
    fn eq(&self, other: &Self) -> bool {
        self.id() == other.id()
    }
}

impl Eq for CodeMap {}

impl Hash for CodeMap {
    fn hash<H: Hasher>(&self, state: &mut H) {
        self.id().hash(state)
    }
}

impl CodeMap {
    /// Creates an new `CodeMap`.
    pub(crate) fn new(filename: String, source: String) -> CodeMap {
        let mut lines = vec![Pos(0)];
        lines.extend(source.match_indices('\n').map(|(p, _)| Pos(p as u32 + 1)));

        CodeMap(CodeMapImpl::Real(Arc::new(CodeMapData {
            filename,
            source,
            lines,
        })))
    }

    pub(crate) fn empty_static() -> &'static CodeMap {
        static EMPTY_CODEMAP: Lazy<CodeMap> = Lazy::new(CodeMap::default);
        &EMPTY_CODEMAP
    }

    /// Only used internally for profiling optimisations
    pub(crate) fn id(&self) -> CodeMapId {
        match &self.0 {
            CodeMapImpl::Real(data) => CodeMapId(Arc::as_ptr(data) as *const ()),
            CodeMapImpl::Native(data) => CodeMapId(*data as *const NativeCodeMap as *const ()),
        }
    }

    pub(crate) fn full_span(&self) -> Span {
        let source = self.source();
        Span {
            begin: Pos(0),
            end: Pos(source.len() as u32),
        }
    }

    /// Gets the file and its line and column ranges represented by a `Span`.
    pub(crate) fn file_span(&self, span: Span) -> FileSpan {
        FileSpan {
            file: self.dupe(),
            span,
        }
    }

    /// Gets the name of the file
    pub fn filename(&self) -> &str {
        match &self.0 {
            CodeMapImpl::Real(data) => &data.filename,
            CodeMapImpl::Native(data) => data.filename,
        }
    }

    /// Gets the line number of a Pos.
    ///
    /// The lines are 0-indexed (first line is numbered 0)
    ///
    /// Panics if `pos` is not within this file's span.
    pub(crate) fn find_line(&self, pos: Pos) -> usize {
        assert!(pos <= self.full_span().end());
        match &self.0 {
            CodeMapImpl::Real(data) => match data.lines.binary_search(&pos) {
                Ok(i) => i,
                Err(i) => i - 1,
            },
            CodeMapImpl::Native(data) => data.start.line,
        }
    }

    /// Gets the line and column of a Pos.
    ///
    /// Panics if `pos` is not with this file's span or
    /// if `pos` points to a byte in the middle of a UTF-8 character.
    fn find_line_col(&self, pos: Pos) -> LineCol {
        assert!(pos <= self.full_span().end());
        match &self.0 {
            CodeMapImpl::Real(_) => {
                let line = self.find_line(pos);
                let line_span = self.line_span(line);
                let byte_col = pos.0 - line_span.begin.0;
                let column = self.source_span(line_span)[..byte_col as usize]
                    .chars()
                    .count();

                LineCol { line, column }
            }
            CodeMapImpl::Native(data) => LineCol {
                line: data.start.line,
                column: data.start.column + pos.0 as usize,
            },
        }
    }

    /// Gets the full source text of the file
    pub fn source(&self) -> &str {
        match &self.0 {
            CodeMapImpl::Real(data) => &data.source,
            CodeMapImpl::Native(_) => NativeCodeMap::SOURCE,
        }
    }

    /// Gets the source text of a Span.
    ///
    /// Panics if `span` is not entirely within this file.
    pub(crate) fn source_span(&self, span: Span) -> &str {
        &self.source()[(span.begin.0 as usize)..(span.end.0 as usize)]
    }

    /// Like `line_span_opt` but panics if the line number is out of range.
    pub(crate) fn line_span(&self, line: usize) -> Span {
        self.line_span_opt(line)
            .unwrap_or_else(|| panic!("Line {} is out of range for {:?}", line, self))
    }

    /// Gets the span representing a line by line number.
    ///
    /// The line number is 0-indexed (first line is numbered 0). The returned span includes the
    /// line terminator.
    ///
    /// Returns None if the number if out of range.
    pub(crate) fn line_span_opt(&self, line: usize) -> Option<Span> {
        match &self.0 {
            CodeMapImpl::Real(data) if line < data.lines.len() => Some(Span {
                begin: data.lines[line],
                end: *data.lines.get(line + 1).unwrap_or(&self.full_span().end),
            }),
            CodeMapImpl::Native(data) if line == data.start.line => Some(Span {
                begin: Pos(0),
                end: Pos(NativeCodeMap::SOURCE.len() as u32),
            }),
            _ => None,
        }
    }

    pub(crate) fn resolve_span(&self, span: Span) -> ResolvedSpan {
        let begin = self.find_line_col(span.begin);
        let end = self.find_line_col(span.end);
        ResolvedSpan::from_span(begin, end)
    }

    /// Gets the source text of a line.
    ///
    /// The string returned does not include the terminating \r or \n characters.
    ///
    /// Panics if the line number is out of range.
    pub fn source_line(&self, line: usize) -> &str {
        self.source_span(self.line_span(line))
            .trim_end_matches(&['\n', '\r'][..])
    }

    pub(crate) fn source_line_at_pos(&self, pos: Pos) -> &str {
        self.source_line(self.find_line(pos))
    }
}

/// A line and column.
#[derive(Copy, Clone, Dupe, Hash, Eq, PartialEq, Debug)]
pub(crate) struct LineCol {
    /// The line number within the file (0-indexed).
    pub line: usize,

    /// The column within the line (0-indexed).
    pub column: usize,
}

/// A file, and a line and column range within it.
#[derive(Clone, Copy, Dupe, Eq, PartialEq, Debug)]
pub struct FileSpanRef<'a> {
    pub(crate) file: &'a CodeMap,
    pub(crate) span: Span,
}

/// A file, and a line and column range within it.
#[derive(Clone, Dupe, Eq, PartialEq, Debug, Hash, Allocative)]
pub struct FileSpan {
    pub(crate) file: CodeMap,
    pub(crate) span: Span,
}

impl<'a> fmt::Display for FileSpanRef<'a> {
    /// Formats the span as `filename:start_line:start_column: end_line:end_column`,
    /// or if the span is zero-length, `filename:line:column`, with a 1-indexed line and column.
    fn fmt(&self, f: &mut fmt::Formatter) -> Result<(), fmt::Error> {
        write!(f, "{}:{}", self.file.filename(), self.resolve_span())
    }
}

impl fmt::Display for FileSpan {
    /// Formats the span as `filename:start_line:start_column: end_line:end_column`,
    /// or if the span is zero-length, `filename:line:column`, with a 1-indexed line and column.
    fn fmt(&self, f: &mut fmt::Formatter) -> Result<(), fmt::Error> {
        fmt::Display::fmt(&self.as_ref(), f)
    }
}

impl<'a> FileSpanRef<'a> {
    /// Filename of this reference.
    pub fn filename(&self) -> &str {
        self.file.filename()
    }

    /// Convert to the owned span.
    pub fn to_file_span(self) -> FileSpan {
        FileSpan {
            file: self.file.dupe(),
            span: self.span,
        }
    }

    /// Resolve span offsets to lines and columns.
    pub fn resolve_span(&self) -> ResolvedSpan {
        self.file.resolve_span(self.span)
    }
}

impl FileSpan {
    /// Creates an new `FileSpan` covering the entire file.
    pub fn new(filename: String, source: String) -> Self {
        let file = CodeMap::new(filename, source);
        let span = file.full_span();
        Self { file, span }
    }

    /// Filename of this span.
    pub fn filename(&self) -> &str {
        self.file.filename()
    }

    /// Resolve the span.
    pub fn source_span(&self) -> &str {
        self.file.source_span(self.span)
    }

    /// Cheap reference to the span.
    pub fn as_ref(&self) -> FileSpanRef {
        FileSpanRef {
            file: &self.file,
            span: self.span,
        }
    }

    /// Resolve the span to lines and columns.
    pub fn resolve_span(&self) -> ResolvedSpan {
        self.as_ref().resolve_span()
    }

    /// Resolve the span to lines and columns.
    pub fn resolve(&self) -> ResolvedFileSpan {
        ResolvedFileSpan {
            file: self.file.filename().to_owned(),
            span: self.file.resolve_span(self.span),
        }
    }
}

/// The locations of values within a span.
/// All are 0-based, but print out with 1-based.
#[derive(Debug, Dupe, Clone, Copy, PartialEq, Eq, Hash, Default)]
pub struct ResolvedSpan {
    /// 0-based line number of the beginning of the span.
    pub begin_line: usize,
    /// 0-based column number of the beginning of the span.
    pub begin_column: usize,
    /// 0-based line number of the end of the span.
    pub end_line: usize,
    /// 0-based column number of the end of the span.
    pub end_column: usize,
}

impl Display for ResolvedSpan {
    fn fmt(&self, f: &mut fmt::Formatter<'_>) -> fmt::Result {
        let single_line = self.begin_line == self.end_line;
        let is_empty = single_line && self.begin_column == self.end_column;

        if is_empty {
            write!(f, "{}:{}", self.begin_line + 1, self.begin_column + 1)
        } else if single_line {
            write!(
                f,
                "{}:{}-{}",
                self.begin_line + 1,
                self.begin_column + 1,
                self.end_column + 1
            )
        } else {
            write!(
                f,
                "{}:{}-{}:{}",
                self.begin_line + 1,
                self.begin_column + 1,
                self.end_line + 1,
                self.end_column + 1
            )
        }
    }
}

impl From<ResolvedSpan> for lsp_types::Range {
    fn from(span: ResolvedSpan) -> Self {
        lsp_types::Range::new(
            lsp_types::Position::new(span.begin_line as u32, span.begin_column as u32),
            lsp_types::Position::new(span.end_line as u32, span.end_column as u32),
        )
    }
}

impl ResolvedSpan {
<<<<<<< HEAD
    /// Check that the given position is entirely contained within this span.
=======
    /// Check that the given position is contained within this span.
    /// Includes positions both at the beginning and the end of the range.
>>>>>>> eb144dda
    pub(crate) fn contains(&self, pos: LineCol) -> bool {
        (self.begin_line < pos.line
            || (self.begin_line == pos.line && self.begin_column <= pos.column))
            && (self.end_line > pos.line
                || (self.end_line == pos.line && self.end_column >= pos.column))
    }

    fn from_span(begin: LineCol, end: LineCol) -> Self {
        Self {
            begin_line: begin.line,
            begin_column: begin.column,
            end_line: end.line,
            end_column: end.column,
        }
    }
}

/// File name and line and column pairs for a span.
#[derive(Debug, PartialEq, Eq, Hash, Clone)]
pub struct ResolvedFileSpan {
    /// File name.
    pub file: String,
    /// The span.
    pub span: ResolvedSpan,
}

impl Display for ResolvedFileSpan {
    fn fmt(&self, f: &mut fmt::Formatter<'_>) -> fmt::Result {
        write!(f, "{}:{}", self.file, self.span)
    }
}

#[cfg(test)]
mod tests {
    use super::*;

    #[test]
    fn test_codemap() {
        let source = "abcd\nefghij\nqwerty";
        let codemap = CodeMap::new("test1.rs".to_owned(), source.to_owned());
        let start = codemap.full_span().begin;

        // Test .name()
        assert_eq!(codemap.filename(), "test1.rs");

        // Test .find_line_col()
        assert_eq!(codemap.find_line_col(start), LineCol { line: 0, column: 0 });
        assert_eq!(
            codemap.find_line_col(start + 4),
            LineCol { line: 0, column: 4 }
        );
        assert_eq!(
            codemap.find_line_col(start + 5),
            LineCol { line: 1, column: 0 }
        );
        assert_eq!(
            codemap.find_line_col(start + 16),
            LineCol { line: 2, column: 4 }
        );

        // Test .source() and num lines.
        assert_eq!(codemap.source(), source);
        assert!(
            matches!(&codemap, CodeMap(CodeMapImpl::Real(codemap)) if codemap.lines.len() == 3)
        );

        // Test generic properties on each line
        for line in 0..3 {
            let line_str = codemap.source_line(line);
            let line_span = codemap.line_span(line);
            // The line_str omits trailing newlines
            assert_eq!(
                line_str.len() + if line < 2 { 1 } else { 0 },
                line_span.len() as usize
            );
            assert_eq!(line_str, source.lines().nth(line).unwrap());
            assert_eq!(codemap.find_line(line_span.begin), line);
            // The final character might be a newline, which is counted as the next line.
            // Not sure this is a good thing!
            let end = Pos(line_span.end().0 - 1);
            assert_eq!(codemap.find_line(end), line);
            assert_eq!(
                codemap.find_line_col(line_span.begin),
                LineCol { line, column: 0 }
            );
            assert_eq!(
                codemap.find_line_col(end),
                LineCol {
                    line,
                    column: line_span.len() as usize - 1
                }
            );
        }
        assert_eq!(codemap.line_span_opt(4), None);
    }

    #[test]
    fn test_multibyte() {
        let content = "65°00′N 18°00′W 汉语\n🔬";
        let codemap = CodeMap::new("<test>".to_owned(), content.to_owned());

        assert_eq!(
            codemap.find_line_col(codemap.full_span().begin + 21),
            LineCol {
                line: 0,
                column: 15
            }
        );
        assert_eq!(
            codemap.find_line_col(codemap.full_span().begin + 28),
            LineCol {
                line: 0,
                column: 18
            }
        );
        assert_eq!(
            codemap.find_line_col(codemap.full_span().begin + 33),
            LineCol { line: 1, column: 1 }
        );
    }

    #[test]
    fn test_line_col_span_display_point() {
        let line_col = LineCol { line: 0, column: 0 };
        let span = ResolvedSpan::from_span(line_col, line_col);
        assert_eq!(span.to_string(), "1:1");
    }

    #[test]
    fn test_line_col_span_display_single_line_span() {
        let begin = LineCol { line: 0, column: 0 };
        let end = LineCol {
            line: 0,
            column: 32,
        };
        let span = ResolvedSpan::from_span(begin, end);
        assert_eq!(span.to_string(), "1:1-33");
    }

    #[test]
    fn test_line_col_span_display_multi_line_span() {
        let begin = LineCol { line: 0, column: 0 };
        let end = LineCol {
            line: 2,
            column: 32,
        };
        let span = ResolvedSpan::from_span(begin, end);
        assert_eq!(span.to_string(), "1:1-3:33");
    }

    #[test]
    fn test_native_code_map() {
        static NATIVE_CODEMAP: NativeCodeMap = NativeCodeMap::new("test.rs", 100, 200);
        static CODEMAP: CodeMap = NATIVE_CODEMAP.to_codemap();
        assert_eq!(NativeCodeMap::SOURCE, CODEMAP.source());
        assert_eq!(NativeCodeMap::SOURCE, CODEMAP.source_line(100));
        assert_eq!(
            ResolvedSpan {
                begin_line: 100,
                begin_column: 200,
                end_line: 100,
                end_column: 200 + NativeCodeMap::SOURCE.len(),
            },
            CODEMAP.resolve_span(CODEMAP.full_span())
        );
    }

    #[test]
    fn test_resolved_span_contains() {
        let span = ResolvedSpan {
            begin_line: 2,
            begin_column: 3,
            end_line: 4,
            end_column: 5,
        };
        assert_eq!(span.contains(LineCol { line: 0, column: 7 }), false);
        assert_eq!(span.contains(LineCol { line: 2, column: 2 }), false);
        assert_eq!(span.contains(LineCol { line: 2, column: 3 }), true);
        assert_eq!(span.contains(LineCol { line: 2, column: 9 }), true);
        assert_eq!(span.contains(LineCol { line: 3, column: 1 }), true);
        assert_eq!(span.contains(LineCol { line: 4, column: 4 }), true);
        assert_eq!(span.contains(LineCol { line: 4, column: 5 }), true);
        assert_eq!(span.contains(LineCol { line: 4, column: 6 }), false);
        assert_eq!(span.contains(LineCol { line: 5, column: 0 }), false);
    }
}<|MERGE_RESOLUTION|>--- conflicted
+++ resolved
@@ -542,12 +542,8 @@
 }
 
 impl ResolvedSpan {
-<<<<<<< HEAD
-    /// Check that the given position is entirely contained within this span.
-=======
     /// Check that the given position is contained within this span.
     /// Includes positions both at the beginning and the end of the range.
->>>>>>> eb144dda
     pub(crate) fn contains(&self, pos: LineCol) -> bool {
         (self.begin_line < pos.line
             || (self.begin_line == pos.line && self.begin_column <= pos.column))
